import { v } from 'convex/values';
import { api, internal } from './_generated/api';
import { Doc, Id } from './_generated/dataModel';
import { internalAction, internalMutation, internalQuery } from './_generated/server';
import { getAgentSnapshot } from './engine';
import { getAllPlayers } from './players';
import { asyncMap } from './lib/utils';
import { Action, Entry, EntryOfType, Motion, Player, Pose } from './types';
import { clientMessageMapper } from './chat';
import { MemoryDB } from './lib/memory';
import { chatHistoryFromMessages, converse, startConversation, walkAway } from './conversation';

export const debugAgentSnapshot = internalMutation({
  args: { playerId: v.id('players') },
  handler: async (ctx, { playerId }) => {
    const snapshot = await getAgentSnapshot(ctx, playerId);
<<<<<<< HEAD
    console.log('getAgentSnapshot', snapshot);
=======
    return snapshot;
  },
});

export const debugAgentSnapshotWithThinking = internalMutation({
  args: { playerId: v.id('players') },
  handler: async (ctx, { playerId }) => {
    const snapshot = await getAgentSnapshot(ctx, playerId);
>>>>>>> 5b850a80
    const thinkId = await ctx.db.insert('journal', {
      playerId,
      data: {
        type: 'thinking',
        snapshot,
      },
    });
    return { snapshot, thinkId };
  },
});
export const getDebugPlayerIds = internalQuery({
  handler: async (ctx) => {
    const world = await ctx.db.query('worlds').order('desc').first();
    if (!world) throw new Error('No worlds exist yet: try running dbx convex run init');
    const players = await getAllPlayers(ctx.db, world._id);
    return { playerIds: players.map((p) => p._id), world };
  },
});

export const debugAllPlayerSnapshot = internalQuery({
  args: {},
  handler: async (ctx, args) => {
    const players = await ctx.db.query('players').collect();
    if (!players) return null;
    let snapshots = [];
    for (const player of players) {
      const snapshot = await getAgentSnapshot(ctx, player._id);
      console.log(snapshot);
      snapshots.push(snapshot);
    }
    return snapshots;
  },
});

export const debugPlayerSnapshot = internalQuery({
  args: {},
  handler: async (ctx, args) => {
    const player = await ctx.db.query('players').first();
    if (!player) return null;
    const snapshot = await getAgentSnapshot(ctx, player._id);
    return snapshot;
  },
});

export const debugPlayerIdSnapshot = internalQuery({
  args: { playerId: v.id('players') },
  handler: async (ctx, args) => {
    const snapshot = await getAgentSnapshot(ctx, args.playerId);
    return snapshot;
  },
});

export const debugListMessages = internalQuery({
  args: {},
  handler: async (ctx, args) => {
    const world = await ctx.db.query('worlds').order('desc').first();
    if (!world) return [];
    const players = await getAllPlayers(ctx.db, world._id);
    const playerIds = players.map((p) => p._id);
    const messageEntries = await asyncMap(
      playerIds,
      (playerId) =>
        ctx.db
          .query('journal')
          .withIndex('by_playerId_type', (q) =>
            q.eq('playerId', playerId as any).eq('data.type', 'talking'),
          )
          .collect() as Promise<EntryOfType<'talking'>[]>,
    );
    return (
      await asyncMap(
        messageEntries.flatMap((a) => a),
        clientMessageMapper(ctx.db),
      )
    ).sort((a, b) => a.ts - b.ts);
  },
});

export const runAgentLoopClear = internalAction({
  args: {
    numberOfLoops: v.optional(v.number()),
  },
  handler: async (ctx, args) => {
    await ctx.runAction(internal.init.resetFrozen);
    await runAgentLoop(ctx, args);
  }
});

export const runAgentLoop = internalAction({
  args: {
    numberOfLoops: v.optional(v.number()),
  },
  handler: async (ctx, args) => {
    console.log("Looping", args.numberOfLoops || 100)
    const { playerIds, world } = await ctx.runQuery(internal.testing.getDebugPlayerIds);

    let index = args.numberOfLoops || 100;
    let randomX: number[] = [];
    let displacement = 25;
    for (let i = 0; i < playerIds.length; i++) {
      randomX.push(displacement * i);
    }

    while (index-- != 0) {
      for (const [playerIndex, playerId] of playerIds.entries()) {
        // console.log('playerId', playerId);

        // hacky way of geting agents at different location trigger as "new"
        let x = index % 2 == 0 ? 0 : randomX[playerIndex]
        // move them nearby each other 
        ctx.runMutation(internal.testing.movePlayer, { playerId, x: x, y: 0 })

        const actionAPI = (action: Action) =>
          ctx.runMutation(internal.engine.handleAgentAction, {
            playerId,
            action,
            noSchedule: true,
          });

        const { snapshot, thinkId } = await ctx.runMutation(internal.testing.debugAgentSnapshotWithThinking, {
          playerId,
        });

        // console.log("snapshot.nearbyPlayers", snapshot.nearbyPlayers)

        // console.log('Run Agent Loop. Think ID', thinkId);
        // run the loop
        await ctx.runAction(internal.agent.runAgent, {
          snapshot,
          world,
          thinkId,
          noSchedule: true
        });


        const afterSnapshot = await ctx.runMutation(internal.testing.debugAgentSnapshot, {
          playerId,
        });
        const { player } = afterSnapshot;

        // console.log('AfterSnapshot.player.motion', player.motion);
        // Agent Loop might make them move. stop them so they're likely to talk on next loop
        if (player.motion.type === 'walking') {
          // console.log("Stopping player")
          await actionAPI({
            type: 'stop'
          })
        }
      }
    }
  }
});

export const movePlayer = internalMutation({
  args: { playerId: v.id("players"), x: v.number(), y: v.number() },
  handler: async (ctx, args) => {
    const motion = {
      type: 'stopped',
      reason: 'idle',
      pose: { position: { x: args.x, y: args.y }, orientation: 0 } as Pose,
    } as Motion;
    await ctx.db.insert('journal', {
      playerId: args.playerId,
      data: motion,
    });
  },
});

// For making conversations happen without walking around, clear before conversation start.
export const runConversationClear = internalAction({
  args: { maxMessages: v.optional(v.number()) },
  handler: async (ctx, args) => {
    await ctx.runAction(internal.init.resetFrozen);
    await runConversation(ctx, args);
  },
});
// For making conversations happen without walking around.
export const runConversation = internalAction({
  args: {
    maxMessages: v.optional(v.number()),
    conversationCount: v.optional(v.number())
  },
  handler: async (ctx, args) => {
    const { playerIds, world } = await ctx.runQuery(internal.testing.getDebugPlayerIds);
    const memory = MemoryDB(ctx);
    let ourConversationId: Id<'conversations'> | null = null;
    let maxConversationsCount = args.conversationCount || 1;
    let conversationsCompleted = 0;
    let walkawayCount = 0;
    // 1 Conversation is completed when 2 agents leaves the conversations?
    while (maxConversationsCount * 2 > conversationsCompleted) {
      for (const playerId of playerIds) {
        console.log('playerId', playerId);
        const { snapshot, thinkId } = await ctx.runMutation(internal.testing.debugAgentSnapshotWithThinking, {
          playerId,
        });
        const actionAPI = (action: Action) =>
          ctx.runMutation(internal.engine.handleAgentAction, {
            playerId,
            action,
            noSchedule: true,
          });
        const { player, nearbyPlayers, nearbyConversations } = snapshot;
        const currentConversation = nearbyConversations.find(
          (a) => a.conversationId == player.lastSpokeConversationId,
        );
        if (nearbyPlayers.find(({ player }) => player.thinking)) {
          throw new Error('Unexpected thinking player ' + playerId);
        }
        console.log('snapshot', snapshot);
        const players = nearbyPlayers.map(({ player }) => player);
        const audience = players.map((a) => a.id);
        if (!currentConversation && ourConversationId == null) {
          // If we're not in a conversation, start one.
          if (nearbyConversations.length) {
            throw new Error('Unexpected conversations taking place');
          }
          const conversationEntry = (await actionAPI({
            type: 'startConversation',
            audience,
          })) as EntryOfType<'startConversation'>;
          console.log('conversationEntry', conversationEntry);
          if (!conversationEntry) throw new Error('Unexpected failure to start conversation');
          const relationships = nearbyPlayers.map((a) => ({
            name: a.player.name,
            relationship: a.relationship,
          }));
          const playerCompletion = await startConversation(relationships, memory, player);
          if (
            !(await actionAPI({
              type: 'talking',
              audience,
              content: playerCompletion,
              conversationId: conversationEntry.data.conversationId,
            }))
          ) {
            throw new Error('Unexpected failure to start conversation');
          }

          ourConversationId = conversationEntry.data.conversationId;
        } else {
          // If we're in a conversation, keep talking.
          if (
            nearbyConversations.length !== 1 &&
            nearbyConversations.find((a) => a.conversationId !== ourConversationId)
          ) {
            throw new Error('Unexpected conversations taking place');
          }
          const { conversationId, messages } = nearbyConversations[0];

<<<<<<< HEAD
          const chatHistory = chatHistoryFromMessages(messages);
          const shouldWalkAway = await walkAway(chatHistory, player);
=======
          const chatHistory: Message[] = [
            ...messages.map((m) => ({
              role: 'user' as const,
              content: `${m.fromName} to ${m.toNames.join(',')}: ${m.content}\n`,
            })),
          ];
          const shouldWalkAway = (args.maxMessages && args.maxMessages >= messages.length) || await walkAway(chatHistory, player);
>>>>>>> 5b850a80

          if (shouldWalkAway) {
            walkawayCount++;
            await actionAPI({ type: 'leaveConversation', audience, conversationId });
            console.log('Is walking away playername', player.name);
            const done = await actionAPI({ type: 'done', thinkId });
            console.log('actionApi.done', done);
            continue;
          }
          const playerCompletion = await converse(chatHistory, player, nearbyPlayers, memory);
          // display the chat via actionAPI
          await actionAPI({
            type: 'talking',
            audience: nearbyPlayers.map(({ player }) => player.id),
            content: playerCompletion,
            conversationId: conversationId,
          });
        }
        const done = await actionAPI({ type: 'done', thinkId });
        console.log('outside bracket done', done);
        console.log('playername', player.name);
      }
    }
    if (!ourConversationId) throw new Error('No conversationId');
    for (const playerId of playerIds) {
      const snapshot = await ctx.runQuery(internal.testing.debugPlayerIdSnapshot, {
        playerId,
      });
      const player = snapshot.player;
      await memory.rememberConversation(
        player.name,
        playerId,
        player.identity,
        ourConversationId,
        Date.now(),
      );
    }
  },
});<|MERGE_RESOLUTION|>--- conflicted
+++ resolved
@@ -10,22 +10,11 @@
 import { MemoryDB } from './lib/memory';
 import { chatHistoryFromMessages, converse, startConversation, walkAway } from './conversation';
 
-export const debugAgentSnapshot = internalMutation({
-  args: { playerId: v.id('players') },
-  handler: async (ctx, { playerId }) => {
-    const snapshot = await getAgentSnapshot(ctx, playerId);
-<<<<<<< HEAD
-    console.log('getAgentSnapshot', snapshot);
-=======
-    return snapshot;
-  },
-});
-
 export const debugAgentSnapshotWithThinking = internalMutation({
   args: { playerId: v.id('players') },
   handler: async (ctx, { playerId }) => {
     const snapshot = await getAgentSnapshot(ctx, playerId);
->>>>>>> 5b850a80
+    console.log('getAgentSnapshot', snapshot);
     const thinkId = await ctx.db.insert('journal', {
       playerId,
       data: {
@@ -36,6 +25,7 @@
     return { snapshot, thinkId };
   },
 });
+
 export const getDebugPlayerIds = internalQuery({
   handler: async (ctx) => {
     const world = await ctx.db.query('worlds').order('desc').first();
@@ -111,7 +101,7 @@
   handler: async (ctx, args) => {
     await ctx.runAction(internal.init.resetFrozen);
     await runAgentLoop(ctx, args);
-  }
+  },
 });
 
 export const runAgentLoop = internalAction({
@@ -119,7 +109,7 @@
     numberOfLoops: v.optional(v.number()),
   },
   handler: async (ctx, args) => {
-    console.log("Looping", args.numberOfLoops || 100)
+    console.log('Looping', args.numberOfLoops || 100);
     const { playerIds, world } = await ctx.runQuery(internal.testing.getDebugPlayerIds);
 
     let index = args.numberOfLoops || 100;
@@ -134,9 +124,9 @@
         // console.log('playerId', playerId);
 
         // hacky way of geting agents at different location trigger as "new"
-        let x = index % 2 == 0 ? 0 : randomX[playerIndex]
-        // move them nearby each other 
-        ctx.runMutation(internal.testing.movePlayer, { playerId, x: x, y: 0 })
+        let x = index % 2 == 0 ? 0 : randomX[playerIndex];
+        // move them nearby each other
+        ctx.runMutation(internal.testing.movePlayer, { playerId, x: x, y: 0 });
 
         const actionAPI = (action: Action) =>
           ctx.runMutation(internal.engine.handleAgentAction, {
@@ -145,9 +135,12 @@
             noSchedule: true,
           });
 
-        const { snapshot, thinkId } = await ctx.runMutation(internal.testing.debugAgentSnapshotWithThinking, {
-          playerId,
-        });
+        const { snapshot, thinkId } = await ctx.runMutation(
+          internal.testing.debugAgentSnapshotWithThinking,
+          {
+            playerId,
+          },
+        );
 
         // console.log("snapshot.nearbyPlayers", snapshot.nearbyPlayers)
 
@@ -157,11 +150,10 @@
           snapshot,
           world,
           thinkId,
-          noSchedule: true
+          noSchedule: true,
         });
 
-
-        const afterSnapshot = await ctx.runMutation(internal.testing.debugAgentSnapshot, {
+        const afterSnapshot = await ctx.runQuery(internal.testing.debugPlayerIdSnapshot, {
           playerId,
         });
         const { player } = afterSnapshot;
@@ -171,16 +163,16 @@
         if (player.motion.type === 'walking') {
           // console.log("Stopping player")
           await actionAPI({
-            type: 'stop'
-          })
+            type: 'stop',
+          });
         }
       }
     }
-  }
+  },
 });
 
 export const movePlayer = internalMutation({
-  args: { playerId: v.id("players"), x: v.number(), y: v.number() },
+  args: { playerId: v.id('players'), x: v.number(), y: v.number() },
   handler: async (ctx, args) => {
     const motion = {
       type: 'stopped',
@@ -206,7 +198,7 @@
 export const runConversation = internalAction({
   args: {
     maxMessages: v.optional(v.number()),
-    conversationCount: v.optional(v.number())
+    conversationCount: v.optional(v.number()),
   },
   handler: async (ctx, args) => {
     const { playerIds, world } = await ctx.runQuery(internal.testing.getDebugPlayerIds);
@@ -219,9 +211,12 @@
     while (maxConversationsCount * 2 > conversationsCompleted) {
       for (const playerId of playerIds) {
         console.log('playerId', playerId);
-        const { snapshot, thinkId } = await ctx.runMutation(internal.testing.debugAgentSnapshotWithThinking, {
-          playerId,
-        });
+        const { snapshot, thinkId } = await ctx.runMutation(
+          internal.testing.debugAgentSnapshotWithThinking,
+          {
+            playerId,
+          },
+        );
         const actionAPI = (action: Action) =>
           ctx.runMutation(internal.engine.handleAgentAction, {
             playerId,
@@ -276,18 +271,10 @@
           }
           const { conversationId, messages } = nearbyConversations[0];
 
-<<<<<<< HEAD
           const chatHistory = chatHistoryFromMessages(messages);
-          const shouldWalkAway = await walkAway(chatHistory, player);
-=======
-          const chatHistory: Message[] = [
-            ...messages.map((m) => ({
-              role: 'user' as const,
-              content: `${m.fromName} to ${m.toNames.join(',')}: ${m.content}\n`,
-            })),
-          ];
-          const shouldWalkAway = (args.maxMessages && args.maxMessages >= messages.length) || await walkAway(chatHistory, player);
->>>>>>> 5b850a80
+          const shouldWalkAway =
+            (args.maxMessages && args.maxMessages >= messages.length) ||
+            (await walkAway(chatHistory, player));
 
           if (shouldWalkAway) {
             walkawayCount++;
