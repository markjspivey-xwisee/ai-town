--- conflicted
+++ resolved
@@ -203,7 +203,9 @@
     this.destroyTreantAttack();
     this.checkTreantOpacity();
     this.player.gameObject.setVelocity(0);
-    this.treant.setVelocity(0);
+    if(this.treant.active) {
+      this.treant.setVelocity(0);
+    }
 
     const keyPressed = {
       left: this.cursors.left.isDown,
@@ -271,41 +273,6 @@
     }
 
     if (keyPressed.shift) {
-<<<<<<< HEAD
-      switch (this.player.orientation) {
-        case 'down':
-          this.arrow = this.physics.add.sprite(this.player.gameObject.x, this.player.gameObject.y, 'arrow-up', 0);
-          this.arrow.scaleY = -1;
-          this.arrow.setVelocityY(ARROW_SPEED);
-          this.player.scaleX = 1;
-          this.player.gameObject.play('attack-weapon-down', true);
-          this.physics.add.collider(this.arrow, this.treant, this.treantLoseHp.bind(this));
-          break;
-        case 'up':
-          this.arrow = this.physics.add.sprite(this.player.gameObject.x, this.player.gameObject.y, 'arrow-up', 0);
-          this.arrow.setVelocityY(-ARROW_SPEED);
-          this.player.scaleX = 1;
-          this.player.gameObject.play('attack-weapon-up', true);
-          this.physics.add.collider(this.arrow, this.treant, this.treantLoseHp.bind(this));
-          break;
-        case 'left':
-          this.arrow = this.physics.add.sprite(this.player.gameObject.x, this.player.gameObject.y, 'arrow-side', 0);
-          this.arrow.scaleX = -1;
-          this.arrow.setVelocityX(-ARROW_SPEED);
-          this.player.scaleX = -1;
-          this.player.gameObject.play('attack-weapon-side', true);
-          this.physics.add.collider(this.arrow, this.treant, this.treantLoseHp.bind(this));
-          break;
-        case 'right':
-          this.arrow = this.physics.add.sprite(this.player.gameObject.x, this.player.gameObject.y, 'arrow-side', 0);
-          this.arrow.scaleX = 1;
-          this.arrow.setVelocityX(ARROW_SPEED);
-          this.player.scaleX = 1;
-          this.player.gameObject.play('attack-weapon-side', true);
-          this.physics.add.collider(this.arrow, this.treant, this.treantLoseHp.bind(this));
-          break;
-        default:
-=======
       if (!loading) {
         loading = true;
         switch (this.player.orientation) {
@@ -315,6 +282,7 @@
             this.arrow.setVelocityY(ARROW_SPEED);
             this.player.scaleX = 1;
             this.player.gameObject.play('attack-weapon-down', true);
+            this.physics.add.collider(this.arrow, this.treant, this.treantLoseHp.bind(this));
             this.time.addEvent({
               delay: 500,
               callback: () => {
@@ -328,6 +296,7 @@
             this.arrow.setVelocityY(-ARROW_SPEED);
             this.player.scaleX = 1;
             this.player.gameObject.play('attack-weapon-up', true);
+            this.physics.add.collider(this.arrow, this.treant, this.treantLoseHp.bind(this));
             this.time.addEvent({
               delay: 500,
               callback: () => {
@@ -342,6 +311,7 @@
             this.arrow.setVelocityX(-ARROW_SPEED);
             this.player.scaleX = -1;
             this.player.gameObject.play('attack-weapon-side', true);
+            this.physics.add.collider(this.arrow, this.treant, this.treantLoseHp.bind(this));
             this.time.addEvent({
               delay: 500,
               callback: () => {
@@ -356,6 +326,7 @@
             this.arrow.setVelocityX(ARROW_SPEED);
             this.player.scaleX = 1;
             this.player.gameObject.play('attack-weapon-side', true);
+            this.physics.add.collider(this.arrow, this.treant, this.treantLoseHp.bind(this));
             this.time.addEvent({
               delay: 500,
               callback: () => {
@@ -366,7 +337,6 @@
             break;
           default:
         }
->>>>>>> d9dc994d
       }
     }
 
@@ -395,10 +365,11 @@
   }
 
   initiliazeTreant() {
-
+    //TODO repop a treant if the previous one is dead after a certain delay.
   }
 
   moveTreant() {
+    if(this.treant.active) {
     var diffX = this.treant.x - this.player.gameObject.x;
     var diffY = this.treant.y - this.player.gameObject.y;
     //Move according to X
@@ -417,6 +388,7 @@
       this.treant.scaleY = 1;
       this.treant.setVelocityY(-TREANT_SPEED);
     }
+  }
 
   }
   updateHearts() {
@@ -441,6 +413,11 @@
     this.treant.hp--;
     this.treant.alpha = 0.1;
     this.treant.lastTimeHit = (new Date()).getTime();
+    this.arrow.destroy();
+    if(this.treant.hp == 0) {
+      this.treant.destroy();
+      
+    }
   }
 
   checkTreantOpacity() {
